""" A model of a PXE Server in CFME
"""

from functools import partial

from cfme.exceptions import CandidateNotFound
import cfme.fixtures.pytest_selenium as sel
import cfme.web_ui.accordion as acc
import cfme.web_ui.flash as flash
from cfme.web_ui.menu import nav
import cfme.web_ui.toolbar as tb
from cfme.web_ui import fill, Region, Form, ScriptBox, Select, Table, Tree, form_buttons
from cfme.web_ui import paginator as pg
from selenium.common.exceptions import NoSuchElementException
import utils.conf as conf
from utils.datafile import load_data_file
from utils.log import logger
from utils.path import project_path
from utils.update import Updateable
from utils.wait import wait_for
from utils import version

cfg_btn = partial(tb.select, 'Configuration')

pxe_resetter = "//span[contains(., 'All PXE Servers')]"

pxe_server_table_exist = Table('//div[@id="records_div"]/table/tbody/tr/td')
<<<<<<< HEAD
pxe_server_tree = version.pick({'default': Tree('//div[@id="pxe_servers_treebox"]//table'),
                                '9.9.9.9': Tree('//div[@id="pxe_servers_treebox"]//ul')})
=======
pxe_server_tree = sel.ver_pick({
    'default': Tree('//div[@id="pxe_servers_treebox"]//table'),
    '5.3': Tree('//div[@id="pxe_servers_treebox"]//ul')
})
>>>>>>> db085be8

pxe_details_page = Region(infoblock_type='form')  # infoblock shoudl be type 'detail' #gofigure

pxe_add_page = Region(
    locators={
        'add_btn': "//div[@id='buttons_on']//img[@alt='Add']",
        'cancel_btn': "//div[@id='buttons_on']//img[@alt='Cancel']",
    })

pxe_edit_page = Region(
    locators={
        'save_btn': "//div[@id='buttons_on']//img[@alt='Save Changes']",
        'cancel_btn': "//div[@id='buttons_on']//img[@alt='Cancel']",
    })

pxe_properties_form = Form(
    fields=[
        ('name_text', "//input[@id='name']"),
        ('log_protocol', Select("//select[@id='log_protocol']")),
        ('uri_text', "//input[@id='uri']"),
        ('userid_text', "//input[@id='log_userid']"),
        ('password_text', "//input[@id='log_password']"),
        ('verify_text', "//input[@id='log_verify']"),
        ('validate_btn', "//a[@id='val']"),
        ('access_url_text', "//input[@id='access_url']"),
        ('pxe_dir_text', "//input[@id='pxe_directory']"),
        ('windows_dir_text', "//input[@id='windows_images_directory']"),
        ('customize_dir_text', "//input[@id='customization_directory']"),
        ('pxe_menu_text', "//input[@id='pxemenu_0']"),
    ])

pxe_image_type_form = Form(
    fields=[
        ('image_type', Select("//select[@id='image_typ']"))
    ])

template_resetter = "//span[contains(., 'All Customization Templates - System Image Types')]"

template_tree = version.pick({
    'default': Tree('//div[@id="customization_templates_treebox"]//table'),
    '5.3': Tree('//div[@id="customization_templates_treebox"]//ul')
})

template_details_page = Region(infoblock_type='form')  # infoblock shoudl be type 'detail' #gofigure

template_add_button = sel.ver_pick({
    'default': form_buttons.add,
    '5.3': form_buttons.save
})

template_add_page = Region(
    locators={
        'add_btn': "//div[@id='buttons_on']//img[@alt='Add']",
        'cancel_btn': "//div[@id='buttons_on']//img[@alt='Cancel']",
    })

template_edit_page = Region(
    locators={
        'save_btn': "//div[@id='buttons_on']//img[@alt='Save Changes']",
        'cancel_btn': "//div[@id='buttons_on']//img[@alt='Cancel']",
    })

template_properties_form = Form(
    fields=[
        ('name_text', "//input[@id='name']"),
        ('description_text', "//input[@id='description']"),
        ('image_type', Select('//select[@id="img_typ"]')),
        ('script_type', Select('//select[@id="typ"]')),
        ('script_data', ScriptBox("//textarea[@id='script_data']"))
    ])


image_resetter = "//span[contains(., 'All System Image Types')]"

image_table = Table('//div[@id="records_div"]//table')

image_add_page = Region(
    locators={
        'add_btn': "//div[@id='buttons_on']//img[@alt='Add']",
        'cancel_btn': "//div[@id='buttons_on']//img[@alt='Cancel']",
    })

image_edit_page = Region(
    locators={
        'save_btn': "//div[@id='buttons_on']//img[@alt='Save Changes']",
        'cancel_btn': "//div[@id='buttons_on']//img[@alt='Cancel']",
    })

image_properties_form = Form(
    fields=[
        ('name_text', "//input[@id='name']"),
        ('provision_type', Select('//select[@id="provision_type"]'))
    ])

iso_resetter = "//span[contains(., 'All ISO Datastores')]"

iso_details_page = Region(infoblock_type='form')  # infoblock shoudl be type 'detail' #gofigure

iso_properties_form = Form(
    fields=[
        ('provider', Select('//select[@id="ems_id"]')),
    ])

iso_tree = version.pick({
    'default': Tree('//div[@id="iso_datastores_treebox"]//table'),
    '5.3': Tree('//div[@id="iso_datastores_treebox"]//ul')
})

iso_image_type_form = Form(
    fields=[
        ('image_type', Select("//select[@id='image_typ']"))
    ])


def pxe_servers_pg():
    acc.click('PXE Servers')
    sel.click(sel.element(pxe_resetter))


def template_pg():
    acc.click('Customization Templates')
    sel.click(sel.element(template_resetter))


def system_image_pg():
    acc.click('System Image Types')
    sel.click(sel.element(image_resetter))


def iso_datastore_pg():
    acc.click('ISO Datastores')
    sel.click(sel.element(iso_resetter))


nav.add_branch('infrastructure_pxe',
               {'infrastructure_pxe_servers': [lambda _: pxe_servers_pg(),
                {'infrastructure_pxe_server_new': lambda _: cfg_btn('Add a New PXE Server'),
                 'infrastructure_pxe_server': [lambda ctx: pxe_server_tree.click_path(ctx.name),
                                               {'infrastructure_pxe_server_edit':
                                                lambda _: cfg_btn('Edit this PXE Server')}]}],

                'infrastructure_pxe_templates': [lambda _: template_pg(),
                {'infrastructure_pxe_template_new':
                 lambda _: cfg_btn('Add a New Customization Template'),
                 'infrastructure_pxe_template':
                 [lambda ctx: template_tree.click_path(ctx.image_type, ctx.name),
                  {'infrastructure_pxe_template_edit':
                   lambda _: cfg_btn('Edit this Customization Template')}]}],

                'infrastructure_pxe_image_types': [lambda _: system_image_pg(),
                {'infrastructure_pxe_image_type_new':
                 lambda _: cfg_btn('Add a new System Image Type'),
                 'infrastructure_pxe_image_type':
                 [lambda ctx: image_table.click_cell('name', ctx.name),
                  {'infrastructure_pxe_image_type_edit':
                   lambda _: cfg_btn('Edit this System Image Type')}]}],

                'infrastructure_iso_datastores': [lambda _: iso_datastore_pg(),
                {'infrastructure_iso_datastore_new':
                 lambda _: cfg_btn('Add a New ISO Datastore'),
                 'infrastructure_iso_datastore':
                 lambda ctx: iso_tree.click_path(ctx.provider)}]})


class PXEServer(Updateable):
    """Model of a PXE Server object in CFME

    Args:
        name: Name of PXE server.
        depot_type: Depot type, either Samba or Network File System.
        uri: The Depot URI.
        userid: The Samba username.
        password: The Samba password.
        access_url: HTTP access path for PXE server.
        pxe_dir: The PXE dir for accessing configuration.
        windows_dir: Windows source directory.
        customize_dir: Customization directory for templates.
        menu_filename: Menu filename for iPXE/syslinux menu.
    """

    def __init__(self, name=None, depot_type=None, uri=None, userid=None, password=None,
                 access_url=None, pxe_dir=None, windows_dir=None, customize_dir=None,
                 menu_filename=None):
        self.name = name
        self.depot_type = depot_type
        self.uri = uri
        self.userid = userid
        self.password = password
        self.access_url = access_url
        self.pxe_dir = pxe_dir
        self.windows_dir = windows_dir
        self.customize_dir = customize_dir
        self.menu_filename = menu_filename

    def _form_mapping(self, create=None, **kwargs):
        return {'name_text': kwargs.get('name'),
                'log_protocol': kwargs.get('depot_type'),
                'uri_text': kwargs.get('uri'),
                'password_text': kwargs.get('password'),
                'verify_text': kwargs.get('password'),
                'access_url_text': kwargs.get('access_url'),
                'pxe_dir_text': kwargs.get('pxe_dir'),
                'windows_dir_text': kwargs.get('windows_dir'),
                'customize_dir_text': kwargs.get('customize_dir'),
                'pxe_menu_text': kwargs.get('menu_filename')}

    def _submit(self, cancel, submit_button):
        if cancel:
            sel.click(pxe_add_page.cancel_btn)
            # sel.wait_for_element(page.configuration_btn)
        else:
            sel.click(submit_button)
            flash.assert_no_errors()

    def create(self, cancel=False, refresh=True):
        """
        Creates a PXE server object

        Args:
            cancel (boolean): Whether to cancel out of the creation.  The cancel is done
                after all the information present in the PXE Server has been filled in the UI.
            refresh (boolean): Whether to run the refresh operation on the PXE server after
                the add has been completed.
        """
        sel.force_navigate('infrastructure_pxe_server_new')
        fill(pxe_properties_form, self._form_mapping(True, **self.__dict__))
        self._submit(cancel, pxe_add_page.add_btn)
        if not cancel:
            flash.assert_message_match('PXE Server "{}" was added'.format(self.name))
            if refresh:
                self.refresh()
        else:
            flash.assert_message_match('Add of new PXE Server was cancelled by the user')

    def exists(self):
        """
        Checks if the PXE server already exists
        """
        sel.force_navigate('infrastructure_pxe_servers')
        try:
            pxe_server_tree.click_path(self.name)
            return True
        except CandidateNotFound:
            return False
        except NoSuchElementException:
            return False

    def update(self, updates, cancel=False):
        """
        Updates a PXE server in the UI.  Better to use utils.update.update context
        manager than call this directly.

        Args:
           updates (dict): fields that are changing.
           cancel (boolean): whether to cancel out of the update.
        """

        sel.force_navigate('infrastructure_pxe_server_edit', context=self)
        fill(pxe_properties_form, self._form_mapping(**updates))
        self._submit(cancel, pxe_edit_page.save_btn)
        name = updates.get('name') or self.name
        if not cancel:
            flash.assert_message_match('PXE Server "{}" was saved'.format(name))
        else:
            flash.assert_message_match(
                'Edit of PXE Server "{}" was cancelled by the user'.format(name))

    def delete(self, cancel=True):
        """
        Deletes a PXE server from CFME

        Args:
            cancel: Whether to cancel the deletion, defaults to True
        """

        sel.force_navigate('infrastructure_pxe_server', context=self)
        cfg_btn('Remove this PXE Server from the VMDB', invokes_alert=True)
        sel.handle_alert(cancel=cancel)
        if not cancel:
            flash.assert_message_match('PXE Server "{}": Delete successful'.format(self.name))

    def refresh(self, wait=True):
        """ Refreshes the PXE relationships and waits for it to be updated
        """
        sel.force_navigate('infrastructure_pxe_server', context=self)
        last_time = pxe_details_page.infoblock.text('Basic Information', 'Last Refreshed On')
        cfg_btn('Refresh Relationships', invokes_alert=True)
        sel.handle_alert()
        flash.assert_message_match(
            'PXE Server "{}": Refresh Relationships successfully initiated'.format(self.name))
        if wait:
            wait_for(lambda lt: lt != pxe_details_page.infoblock.text
                     ('Basic Information', 'Last Refreshed On'),
                     func_args=[last_time], fail_func=sel.refresh, num_sec=120)

    def set_pxe_image_type(self, image_name, image_type):
        """
        Function to set the image type of a PXE image
        """
        sel.force_navigate('infrastructure_pxe_servers')
        pxe_server_tree.click_path(self.name, 'PXE Images', image_name)
        cfg_btn('Edit this PXE Image')
        fill(pxe_image_type_form, {'image_type': image_type}, action=pxe_edit_page.save_btn)


class CustomizationTemplate(Updateable):
    """ Model of a Customization Template in CFME

    Args:
        name: The name of the template.
        description: Template description.
        image_type: Image type name, must be one of an existing System Image Type.
        script_type: Script type, either Kickstart, Cloudinit or Sysprep.
        script_data: The scripts data.
    """

    def __init__(self, name=None, description=None, image_type=None, script_type=None,
                 script_data=None):
        self.name = name
        self.description = description
        self.image_type = image_type
        self.script_type = script_type
        self.script_data = script_data

    def _form_mapping(self, create=None, **kwargs):
        return {'name_text': kwargs.get('name'),
                'description_text': kwargs.get('description'),
                'image_type': kwargs.get('image_type'),
                'script_type': kwargs.get('script_type'),
                'script_data': kwargs.get('script_data')}

    def _submit(self, cancel, submit_button):
        if cancel:
            sel.click(template_add_page.cancel_btn)
            # sel.wait_for_element(page.configuration_btn)
        else:
            sel.click(submit_button)
            flash.assert_no_errors()

    def create(self, cancel=False):
        """
        Creates a Customization Template object

        Args:
            cancel (boolean): Whether to cancel out of the creation.  The cancel is done
                after all the information present in the CT has been filled in the UI.
        """
        sel.force_navigate('infrastructure_pxe_template_new')
        fill(template_properties_form, self._form_mapping(True, **self.__dict__))
        self._submit(cancel, template_add_button)
        if not cancel:
            flash.assert_message_match(
                sel.ver_pick({
                    'default': 'Customization Template "{}" was added'.format(self.name),
                    '5.3': 'Customization Template "{}" was saved'.format(self.name)
                }))
        else:
            flash.assert_message_match(
                'Add of new Customization Template was cancelled by the user')

    def exists(self):
        """
        Checks if the Customization template already exists
        """
        sel.force_navigate('infrastructure_pxe_templates')
        try:
            template_tree.click_path(self.image_type, self.name)
            return True
        except CandidateNotFound:
            return False
        except NoSuchElementException:
            return False

    def update(self, updates, cancel=False):
        """
        Updates a Customization Template server in the UI.  Better to use utils.update.update
        context manager than call this directly.

        Args:
           updates (dict): fields that are changing.
           cancel (boolean): whether to cancel out of the update.
        """

        sel.force_navigate('infrastructure_pxe_template_edit', context=self)
        fill(template_properties_form, self._form_mapping(**updates))
        self._submit(cancel, template_edit_page.save_btn)
        name = updates.get('name') or self.name
        if not cancel:
            flash.assert_message_match('Customization Template "{}" was saved'.format(name))
        else:
            flash.assert_message_match(
                'Edit of Customization Template "{}" was cancelled by the user'.format(name))

    def delete(self, cancel=True):
        """
        Deletes a Customization Template server from CFME

        Args:
            cancel: Whether to cancel the deletion, defaults to True
        """

        sel.force_navigate('infrastructure_pxe_template', context=self)
        cfg_btn('Remove this Customization Template from the VMDB', invokes_alert=True)
        sel.handle_alert(cancel=cancel)
        flash.assert_message_match(
            'Customization Template "{}": Delete successful'.format(self.description))


class SystemImageType(Updateable):
    """Model of a System Image Type in CFME.

    Args:
        name: The name of the System Image Type.
        provision_type: The provision type, either Vm or Host.
    """

    def __init__(self, name=None, provision_type=None):
        self.name = name
        self.provision_type = provision_type

    def _form_mapping(self, create=None, **kwargs):
        return {'name_text': kwargs.get('name'),
                'provision_type': kwargs.get('provision_type')}

    def _submit(self, cancel, submit_button):
        if cancel:
            sel.click(image_add_page.cancel_btn)
            # sel.wait_for_element(page.configuration_btn)
        else:
            sel.click(submit_button)
            flash.assert_no_errors()

    def create(self, cancel=False):
        """
        Creates a System Image Type object

        Args:
            cancel (boolean): Whether to cancel out of the creation.  The cancel is done
                after all the information present in the SIT has been filled in the UI.
        """
        sel.force_navigate('infrastructure_pxe_image_type_new')
        fill(image_properties_form, self._form_mapping(True, **self.__dict__))
        self._submit(cancel, image_add_page.add_btn)
        if not cancel:
            flash.assert_message_match('System Image Type "{}" was added'.format(self.name))
        else:
            flash.assert_message_match(
                'Add of new System Image Type was cancelled by the user')

    def update(self, updates, cancel=False):
        """
        Updates a System Image Type in the UI.  Better to use utils.update.update context
        manager than call this directly.

        Args:
           updates (dict): fields that are changing.
           cancel (boolean): whether to cancel out of the update.
        """

        sel.force_navigate('infrastructure_pxe_image_type_edit', context=self)
        fill(image_properties_form, self._form_mapping(**updates))
        self._submit(cancel, image_edit_page.save_btn)
        # No flash message

    def delete(self, cancel=True):
        """
        Deletes a System Image Type from CFME

        Args:
            cancel: Whether to cancel the deletion, defaults to True
        """

        sel.force_navigate('infrastructure_pxe_image_type', context=self)
        cfg_btn('Remove this System Image Type from the VMDB', invokes_alert=True)
        sel.handle_alert(cancel=cancel)
        flash.assert_message_match('System Image Type "{}": Delete successful'.format(self.name))


class ISODatastore(Updateable):
    """Model of a PXE Server object in CFME

    Args:
        provider: Provider name.
    """

    def __init__(self, provider=None):
        self.provider = provider

    def _form_mapping(self, create=None, **kwargs):
        return {'provider': kwargs.get('provider')}

    def _submit(self, cancel, submit_button):
        if cancel:
            sel.click(pxe_add_page.cancel_btn)
            # sel.wait_for_element(page.configuration_btn)
        else:
            sel.click(submit_button)
            flash.assert_no_errors()

    def create(self, cancel=False, refresh=True):
        """
        Creates an ISO datastore object

        Args:
            cancel (boolean): Whether to cancel out of the creation.  The cancel is done
                after all the information present in the ISO datastore has been filled in the UI.
            refresh (boolean): Whether to run the refresh operation on the ISO datastore after
                the add has been completed.
        """
        sel.force_navigate('infrastructure_iso_datastore_new')
        fill(iso_properties_form, self._form_mapping(True, **self.__dict__))
        self._submit(cancel, pxe_add_page.add_btn)
        flash.assert_message_match('ISO Datastore "{}" was added'.format(self.provider))
        if refresh:
            self.refresh()

    def exists(self):
        """
        Checks if the ISO Datastore already exists
        """
        sel.force_navigate('infrastructure_iso_datastores')
        try:
            iso_tree.click_path(self.provider)
            return True
        except CandidateNotFound:
            return False

    def delete(self, cancel=True):
        """
        Deletes an ISO Datastore from CFME

        Args:
            cancel: Whether to cancel the deletion, defaults to True
        """

        sel.force_navigate('infrastructure_iso_datastore', context=self)
        cfg_btn('Remove this ISO Datastore from the VMDB', invokes_alert=True)
        sel.handle_alert(cancel=cancel)
        flash.assert_message_match('ISO Datastore "{}": Delete successful'.format(self.provider))

    def refresh(self, wait=True):
        """ Refreshes the PXE relationships and waits for it to be updated
        """
        sel.force_navigate('infrastructure_iso_datastore', context=self)
        last_time = iso_details_page.infoblock.text('Basic Information', 'Last Refreshed On')
        cfg_btn('Refresh Relationships', invokes_alert=True)
        sel.handle_alert()
        flash.assert_message_match(
            'ISO Datastore "{}": Refresh Relationships successfully initiated'
            .format(self.provider))
        if wait:
            wait_for(lambda lt: lt != pxe_details_page.infoblock.text
                     ('Basic Information', 'Last Refreshed On'),
                     func_args=[last_time], fail_func=sel.refresh, num_sec=120)

    def set_iso_image_type(self, image_name, image_type):
        """
        Function to set the image type of a PXE image
        """
        sel.force_navigate('infrastructure_iso_datastores')
        iso_tree.click_path(self.provider, 'ISO Images', image_name)
        cfg_btn('Edit this ISO Image')
        fill(iso_image_type_form, {'image_type': image_type}, action=pxe_edit_page.save_btn)


def get_template_from_config(template_config_name):
    """
    Convenience function to grab the details for a template from the yamls.
    """

    template_config = conf.cfme_data['customization_templates'][template_config_name]

    script_data = load_data_file(str(project_path.join(template_config['script_file'])),
                                 replacements=template_config['replacements'])

    script_data = script_data.read()

    return CustomizationTemplate(name=template_config['name'],
                                 description=template_config['description'],
                                 image_type=template_config['image_type'],
                                 script_type=template_config['script_type'],
                                 script_data=script_data)


def get_pxe_server_from_config(pxe_config_name):
    """
    Convenience function to grab the details for a pxe server fomr the yamls.
    """

    pxe_config = conf.cfme_data['pxe_servers'][pxe_config_name]

    return PXEServer(name=pxe_config['name'],
                     depot_type=pxe_config['depot_type'],
                     uri=pxe_config['uri'],
                     userid=pxe_config.get('userid') or None,
                     password=pxe_config.get('password') or None,
                     access_url=pxe_config['access_url'],
                     pxe_dir=pxe_config['pxe_dir'],
                     windows_dir=pxe_config['windows_dir'],
                     customize_dir=pxe_config['customize_dir'],
                     menu_filename=pxe_config['menu_filename'])


def remove_all_pxe_servers():
    """
    Convenience function to remove all PXE servers
    """
    logger.debug('Removing all PXE servers')
    sel.force_navigate('infrastructure_pxe_servers')
    sel.force_navigate('infrastructure_pxe_servers')  # Yes we really do this twice.
    if sel.is_displayed(pxe_server_table_exist):
        sel.click(pg.check_all())
        cfg_btn('Remove PXE Servers from the VMDB', invokes_alert=True)
        sel.handle_alert(cancel=False)<|MERGE_RESOLUTION|>--- conflicted
+++ resolved
@@ -25,15 +25,8 @@
 pxe_resetter = "//span[contains(., 'All PXE Servers')]"
 
 pxe_server_table_exist = Table('//div[@id="records_div"]/table/tbody/tr/td')
-<<<<<<< HEAD
 pxe_server_tree = version.pick({'default': Tree('//div[@id="pxe_servers_treebox"]//table'),
-                                '9.9.9.9': Tree('//div[@id="pxe_servers_treebox"]//ul')})
-=======
-pxe_server_tree = sel.ver_pick({
-    'default': Tree('//div[@id="pxe_servers_treebox"]//table'),
-    '5.3': Tree('//div[@id="pxe_servers_treebox"]//ul')
-})
->>>>>>> db085be8
+                                '5.3': Tree('//div[@id="pxe_servers_treebox"]//ul')})
 
 pxe_details_page = Region(infoblock_type='form')  # infoblock shoudl be type 'detail' #gofigure
 
